# @seriouslag/actual-auto-sync

![Docker Image Version](https://img.shields.io/docker/v/seriouslag/actual-auto-sync?style=flat&label=Docker%20Image%20Version&link=https%3A%2F%2Fhub.docker.com%2Fr%2Fseriouslag%2Factual-auto-sync)

A background service that automatically runs bank sync on your Actual Budget accounts on a scheduled basis.

## Features

- Automatically runs bank sync on all your Actual Budget accounts on a configurable schedule
- Uses the official Actual Budget API for reliable synchronization
- Configurable logging levels for monitoring and debugging
- Runs in a Docker container for easy deployment

## Configuration

The service requires the following environment variables:

- `ACTUAL_SERVER_URL`: URL of your Actual Budget server
- `ACTUAL_SERVER_PASSWORD`: Password for your Actual Budget server
- `CRON_SCHEDULE`: Cron expression for scheduling syncs (default: `0 1 * * *` - daily at 1am)
- `LOG_LEVEL`: Logging level (default: `info`)
- `ACTUAL_BUDGET_SYNC_IDS`: Comma-separated list of budget IDs to sync (e.g. "1cf9fbf9-97b7-4647-8128-8afec1b1fbe2,030d7094-aae8-4d70-aeee-9e29d30d9b88")
- `ENCRYPTION_PASSWORDS`: Comma-separated list of encryption passwords for each account in the ACTUAL_BUDGET_SYNC_IDS list (e.g. "password1,password2") or leave empty if you don't encrypt your data, the position of the password in the list is the position of the account in the ACTUAL_BUDGET_SYNC_IDS list; to skip an account add a comma to the list in that position
<<<<<<< HEAD
- `TIMEZONE`: Timezone for the cron job (default: `Etc/UTC`)
- `RUN_ON_START`: Whether to run the sync on startup (default: `false`)
=======
- `TIMEZONE`: Timezone for the cron job (default: `UTC`)
- `RUN_ON_START`: Whether to run the sync on startup (default: `false`) - Please note that when setting this to `true`, you may get a notice email from SimpleFin, as they expect only a bank sync once a day.


>>>>>>> bbb88252

You can find your budget sync IDs in the Actual Budget app > _Selected Budget_ > Settings > Advanced Settings > Sync ID.

### If using with OIDC auth provider in Actual Budget Server

In your Actual Budget Server config, you must be able to log in with a password, and on initial login, you must set a password.

The following config is required for your Actual Budget Server:

```yaml
services:
...
  actual_budget_server:
    image: docker.io/actualbudget/actual-server:latest
    environment: ...
      - ACTUAL_OPENID_AUTH_METHOD=openid
      - ACTUAL_LOGIN_METHOD=openid
      - ACTUAL_ALLOWED_LOGIN_METHODS=openid,password,header
      - ACTUAL_OPENID_ENFORCE=false
      ...
  ...
```

## Running with Docker (pull from docker hub)

```bash
docker run -d \
  -e ACTUAL_SERVER_URL="your-server-url" \
  -e ACTUAL_SERVER_PASSWORD="your-password" \
  -e CRON_SCHEDULE="0 1 * * *" \
  -e LOG_LEVEL="info" \
  -e ACTUAL_BUDGET_SYNC_IDS="1cf9fbf9-97b7-4647-8128-8afec1b1fbe2" \
  -e ENCRYPTION_PASSWORDS="password1" \
  -e TIMEZONE="Etc/UTC" \
  -e RUN_ON_START="false" \
  seriouslag/actual-auto-sync:latest
```

## Development

### Prerequisites

- Node.js >= 22
- pnpm >= 10.8.1

### Setup local (non-docker)

1. Install dependencies:

   ```bash
   # Clone the repository and `cd` into the folder
   pnpm install
   ```

2. Create a `.env` file with your configuration:

   ```env
   ACTUAL_SERVER_URL=your-server-url
   ACTUAL_SERVER_PASSWORD=your-password
   CRON_SCHEDULE=0 1 * * *
   LOG_LEVEL=info
   ACTUAL_BUDGET_SYNC_IDS=1cf9fbf9-97b7-4647-8128-8afec1b1fbe2
   ENCRYPTION_PASSWORDS=your-encryption-password # or leave empty if you don't encrypt your data, the position of the password in the list is the position of the account in the ACTUAL_BUDGET_SYNC_IDS list; to skip an account, add a comma to the list in that position
   ```

3. Start the service:
   ```bash
   pnpm start
   ```

### Running with Docker (build locally)

```bash
docker build -t actual-auto-sync .
docker run -d \
  actual-auto-sync
```

## License

MIT<|MERGE_RESOLUTION|>--- conflicted
+++ resolved
@@ -21,15 +21,8 @@
 - `LOG_LEVEL`: Logging level (default: `info`)
 - `ACTUAL_BUDGET_SYNC_IDS`: Comma-separated list of budget IDs to sync (e.g. "1cf9fbf9-97b7-4647-8128-8afec1b1fbe2,030d7094-aae8-4d70-aeee-9e29d30d9b88")
 - `ENCRYPTION_PASSWORDS`: Comma-separated list of encryption passwords for each account in the ACTUAL_BUDGET_SYNC_IDS list (e.g. "password1,password2") or leave empty if you don't encrypt your data, the position of the password in the list is the position of the account in the ACTUAL_BUDGET_SYNC_IDS list; to skip an account add a comma to the list in that position
-<<<<<<< HEAD
 - `TIMEZONE`: Timezone for the cron job (default: `Etc/UTC`)
-- `RUN_ON_START`: Whether to run the sync on startup (default: `false`)
-=======
-- `TIMEZONE`: Timezone for the cron job (default: `UTC`)
-- `RUN_ON_START`: Whether to run the sync on startup (default: `false`) - Please note that when setting this to `true`, you may get a notice email from SimpleFin, as they expect only a bank sync once a day.
-
-
->>>>>>> bbb88252
+- `RUN_ON_START`: Whether to run the sync on startup (default: `false`) - Please note that when setting this to `true`, you may get a notice email from SimpleFin (if you use that service), as they expect only a bank sync once a day.
 
 You can find your budget sync IDs in the Actual Budget app > _Selected Budget_ > Settings > Advanced Settings > Sync ID.
 
